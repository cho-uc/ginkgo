/*******************************<GINKGO LICENSE>******************************
Copyright 2017-2018

Karlsruhe Institute of Technology
Universitat Jaume I
University of Tennessee

Redistribution and use in source and binary forms, with or without modification,
are permitted provided that the following conditions are met:

1. Redistributions of source code must retain the above copyright notice,
   this list of conditions and the following disclaimer.

2. Redistributions in binary form must reproduce the above copyright notice,
   this list of conditions and the following disclaimer in the documentation
   and/or other materials provided with the distribution.

3. Neither the name of the copyright holder nor the names of its contributors
   may be used to endorse or promote products derived from this software
   without specific prior written permission.

THIS SOFTWARE IS PROVIDED BY THE COPYRIGHT HOLDERS AND CONTRIBUTORS "AS IS" AND
ANY EXPRESS OR IMPLIED WARRANTIES, INCLUDING, BUT NOT LIMITED TO, THE IMPLIED
WARRANTIES OF MERCHANTABILITY AND FITNESS FOR A PARTICULAR PURPOSE ARE
DISCLAIMED. IN NO EVENT SHALL THE COPYRIGHT HOLDER OR CONTRIBUTORS BE LIABLE FOR
ANY DIRECT, INDIRECT, INCIDENTAL, SPECIAL, EXEMPLARY, OR CONSEQUENTIAL DAMAGES
(INCLUDING, BUT NOT LIMITED TO, PROCUREMENT OF SUBSTITUTE GOODS OR SERVICES;
LOSS OF USE, DATA, OR PROFITS; OR BUSINESS INTERRUPTION) HOWEVER CAUSED AND ON
ANY THEORY OF LIABILITY, WHETHER IN CONTRACT, STRICT LIABILITY, OR TORT
(INCLUDING NEGLIGENCE OR OTHERWISE) ARISING IN ANY WAY OUT OF THE USE OF THIS
SOFTWARE, EVEN IF ADVISED OF THE POSSIBILITY OF SUCH DAMAGE.
******************************<GINKGO LICENSE>*******************************/

#include "core/matrix/dense_kernels.hpp"


#include "core/base/math.hpp"
#include "core/matrix/coo.hpp"
#include "core/matrix/csr.hpp"
#include "core/matrix/ell.hpp"
<<<<<<< HEAD
#include "core/matrix/sellp.hpp"
=======
#include "core/matrix/hybrid.hpp"
>>>>>>> 1b97f9a2


#include <algorithm>


namespace gko {
namespace kernels {
namespace reference {
namespace dense {


template <typename ValueType>
void simple_apply(std::shared_ptr<const ReferenceExecutor> exec,
                  const matrix::Dense<ValueType> *a,
                  const matrix::Dense<ValueType> *b,
                  matrix::Dense<ValueType> *c)
{
    for (size_type row = 0; row < c->get_size().num_rows; ++row) {
        for (size_type col = 0; col < c->get_size().num_cols; ++col) {
            c->at(row, col) = zero<ValueType>();
        }
    }

    for (size_type row = 0; row < c->get_size().num_rows; ++row) {
        for (size_type inner = 0; inner < a->get_size().num_cols; ++inner) {
            for (size_type col = 0; col < c->get_size().num_cols; ++col) {
                c->at(row, col) += a->at(row, inner) * b->at(inner, col);
            }
        }
    }
}

GKO_INSTANTIATE_FOR_EACH_VALUE_TYPE(GKO_DECLARE_DENSE_SIMPLE_APPLY_KERNEL);


template <typename ValueType>
void apply(std::shared_ptr<const ReferenceExecutor> exec,
           const matrix::Dense<ValueType> *alpha,
           const matrix::Dense<ValueType> *a, const matrix::Dense<ValueType> *b,
           const matrix::Dense<ValueType> *beta, matrix::Dense<ValueType> *c)
{
    if (beta->at(0, 0) != zero<ValueType>()) {
        for (size_type row = 0; row < c->get_size().num_rows; ++row) {
            for (size_type col = 0; col < c->get_size().num_cols; ++col) {
                c->at(row, col) *= beta->at(0, 0);
            }
        }
    } else {
        for (size_type row = 0; row < c->get_size().num_rows; ++row) {
            for (size_type col = 0; col < c->get_size().num_cols; ++col) {
                c->at(row, col) *= zero<ValueType>();
            }
        }
    }

    for (size_type row = 0; row < c->get_size().num_rows; ++row) {
        for (size_type inner = 0; inner < a->get_size().num_cols; ++inner) {
            for (size_type col = 0; col < c->get_size().num_cols; ++col) {
                c->at(row, col) +=
                    alpha->at(0, 0) * a->at(row, inner) * b->at(inner, col);
            }
        }
    }
}

GKO_INSTANTIATE_FOR_EACH_VALUE_TYPE(GKO_DECLARE_DENSE_APPLY_KERNEL);


template <typename ValueType>
void scale(std::shared_ptr<const ReferenceExecutor> exec,
           const matrix::Dense<ValueType> *alpha, matrix::Dense<ValueType> *x)
{
    if (alpha->get_size().num_cols == 1) {
        for (size_type i = 0; i < x->get_size().num_rows; ++i) {
            for (size_type j = 0; j < x->get_size().num_cols; ++j) {
                x->at(i, j) *= alpha->at(0, 0);
            }
        }
    } else {
        for (size_type i = 0; i < x->get_size().num_rows; ++i) {
            for (size_type j = 0; j < x->get_size().num_cols; ++j) {
                x->at(i, j) *= alpha->at(0, j);
            }
        }
    }
}

GKO_INSTANTIATE_FOR_EACH_VALUE_TYPE(GKO_DECLARE_DENSE_SCALE_KERNEL);


template <typename ValueType>
void add_scaled(std::shared_ptr<const ReferenceExecutor> exec,
                const matrix::Dense<ValueType> *alpha,
                const matrix::Dense<ValueType> *x, matrix::Dense<ValueType> *y)
{
    if (alpha->get_size().num_cols == 1) {
        for (size_type i = 0; i < x->get_size().num_rows; ++i) {
            for (size_type j = 0; j < x->get_size().num_cols; ++j) {
                y->at(i, j) += alpha->at(0, 0) * x->at(i, j);
            }
        }
    } else {
        for (size_type i = 0; i < x->get_size().num_rows; ++i) {
            for (size_type j = 0; j < x->get_size().num_cols; ++j) {
                y->at(i, j) += alpha->at(0, j) * x->at(i, j);
            }
        }
    }
}

GKO_INSTANTIATE_FOR_EACH_VALUE_TYPE(GKO_DECLARE_DENSE_ADD_SCALED_KERNEL);


template <typename ValueType>
void compute_dot(std::shared_ptr<const ReferenceExecutor> exec,
                 const matrix::Dense<ValueType> *x,
                 const matrix::Dense<ValueType> *y,
                 matrix::Dense<ValueType> *result)
{
    for (size_type j = 0; j < x->get_size().num_cols; ++j) {
        result->at(0, j) = zero<ValueType>();
    }
    for (size_type i = 0; i < x->get_size().num_rows; ++i) {
        for (size_type j = 0; j < x->get_size().num_cols; ++j) {
            result->at(0, j) += conj(x->at(i, j)) * y->at(i, j);
        }
    }
}

GKO_INSTANTIATE_FOR_EACH_VALUE_TYPE(GKO_DECLARE_DENSE_COMPUTE_DOT_KERNEL);


template <typename ValueType, typename IndexType>
void convert_to_coo(std::shared_ptr<const ReferenceExecutor> exec,
                    matrix::Coo<ValueType, IndexType> *result,
                    const matrix::Dense<ValueType> *source)
{
    auto num_rows = result->get_size().num_rows;
    auto num_cols = result->get_size().num_cols;
    auto num_nonzeros = result->get_num_stored_elements();

    auto row_idxs = result->get_row_idxs();
    auto col_idxs = result->get_col_idxs();
    auto values = result->get_values();

    auto idxs = 0;
    for (size_type row = 0; row < num_rows; ++row) {
        for (size_type col = 0; col < num_cols; ++col) {
            auto val = source->at(row, col);
            if (val != zero<ValueType>()) {
                row_idxs[idxs] = row;
                col_idxs[idxs] = col;
                values[idxs] = val;
                ++idxs;
            }
        }
    }
}

GKO_INSTANTIATE_FOR_EACH_VALUE_AND_INDEX_TYPE(
    GKO_DECLARE_DENSE_CONVERT_TO_COO_KERNEL);


template <typename ValueType, typename IndexType>
void convert_to_csr(std::shared_ptr<const ReferenceExecutor> exec,
                    matrix::Csr<ValueType, IndexType> *result,
                    const matrix::Dense<ValueType> *source)
{
    auto num_rows = result->get_size().num_rows;
    auto num_cols = result->get_size().num_cols;
    auto num_nonzeros = result->get_num_stored_elements();

    auto row_ptrs = result->get_row_ptrs();
    auto col_idxs = result->get_col_idxs();
    auto values = result->get_values();

    size_type cur_ptr = 0;
    row_ptrs[0] = cur_ptr;
    for (size_type row = 0; row < num_rows; ++row) {
        for (size_type col = 0; col < num_cols; ++col) {
            auto val = source->at(row, col);
            if (val != zero<ValueType>()) {
                col_idxs[cur_ptr] = col;
                values[cur_ptr] = val;
                ++cur_ptr;
            }
        }
        row_ptrs[row + 1] = cur_ptr;
    }
}

GKO_INSTANTIATE_FOR_EACH_VALUE_AND_INDEX_TYPE(
    GKO_DECLARE_DENSE_CONVERT_TO_CSR_KERNEL);


template <typename ValueType, typename IndexType>
void move_to_csr(std::shared_ptr<const ReferenceExecutor> exec,
                 matrix::Csr<ValueType, IndexType> *result,
                 const matrix::Dense<ValueType> *source)
{
    reference::dense::convert_to_csr(exec, result, source);
}

GKO_INSTANTIATE_FOR_EACH_VALUE_AND_INDEX_TYPE(
    GKO_DECLARE_DENSE_MOVE_TO_CSR_KERNEL);


template <typename ValueType, typename IndexType>
void convert_to_ell(std::shared_ptr<const ReferenceExecutor> exec,
                    matrix::Ell<ValueType, IndexType> *result,
                    const matrix::Dense<ValueType> *source)
{
    auto num_rows = result->get_size().num_rows;
    auto num_cols = result->get_size().num_cols;
    auto max_nnz_per_row = result->get_num_stored_elements_per_row();
    for (size_type i = 0; i < max_nnz_per_row; i++) {
        for (size_type j = 0; j < result->get_stride(); j++) {
            result->val_at(j, i) = zero<ValueType>();
            result->col_at(j, i) = 0;
        }
    }
    size_type col_idx = 0;
    for (size_type row = 0; row < num_rows; row++) {
        col_idx = 0;
        for (size_type col = 0; col < num_cols; col++) {
            auto val = source->at(row, col);
            if (val != zero<ValueType>()) {
                result->val_at(row, col_idx) = val;
                result->col_at(row, col_idx) = col;
                col_idx++;
            }
        }
    }
}

GKO_INSTANTIATE_FOR_EACH_VALUE_AND_INDEX_TYPE(
    GKO_DECLARE_DENSE_CONVERT_TO_ELL_KERNEL);


template <typename ValueType, typename IndexType>
void move_to_ell(std::shared_ptr<const ReferenceExecutor> exec,
                 matrix::Ell<ValueType, IndexType> *result,
                 const matrix::Dense<ValueType> *source)
{
    reference::dense::convert_to_ell(exec, result, source);
}

GKO_INSTANTIATE_FOR_EACH_VALUE_AND_INDEX_TYPE(
    GKO_DECLARE_DENSE_MOVE_TO_ELL_KERNEL);


template <typename ValueType, typename IndexType>
<<<<<<< HEAD
void convert_to_sellp(std::shared_ptr<const ReferenceExecutor> exec,
                      matrix::Sellp<ValueType, IndexType> *result,
                      const matrix::Dense<ValueType> *source)
{
    auto num_rows = result->get_size().num_rows;
    auto num_cols = result->get_size().num_cols;
    auto vals = result->get_values();
    auto col_idxs = result->get_col_idxs();
    auto slice_lengths = result->get_slice_lengths();
    auto slice_sets = result->get_slice_sets();
    auto slice_size = (result->get_slice_size() == 0)
                          ? matrix::default_slice_size
                          : result->get_slice_size();
    auto stride_factor = (result->get_stride_factor() == 0)
                             ? matrix::default_stride_factor
                             : result->get_stride_factor();
    int slice_num = ceildiv(num_rows, slice_size);
    slice_sets[0] = 0;
    for (size_type slice = 0; slice < slice_num; slice++) {
        if (slice > 0) {
            slice_sets[slice] = slice_lengths[slice - 1];
        }
        slice_lengths[slice] = 0;
        for (size_type row = 0; row < slice_size; row++) {
            size_type global_row = slice * slice_size + row;
            if (global_row >= num_rows) {
                break;
            }
            size_type max_col = 0;
            for (size_type col = 0; col < num_cols; col++) {
                if (source->at(global_row, col) != zero<ValueType>()) {
                    max_col += 1;
                }
            }
            slice_lengths[slice] = std::max(slice_lengths[slice], max_col);
        }
        slice_lengths[slice] =
            stride_factor * ceildiv(slice_lengths[slice], stride_factor);
        for (size_type row = 0; row < slice_size; row++) {
            size_type global_row = slice * slice_size + row;
            if (global_row >= num_rows) {
                break;
            }
            size_type sellp_ind = slice_sets[slice] * slice_size + row;
            for (size_type col = 0; col < num_cols; col++) {
                auto val = source->at(global_row, col);
                if (val != zero<ValueType>()) {
                    col_idxs[sellp_ind] = col;
                    vals[sellp_ind] = val;
                    sellp_ind += slice_size;
                }
            }
            for (size_type i = sellp_ind;
                 i <
                 (slice_sets[slice] + slice_lengths[slice]) * slice_size + row;
                 i += slice_size) {
                col_idxs[i] = 0;
                vals[i] = 0;
            }
        }
    }
    slice_sets[slice_num] = slice_lengths[slice_num - 1];
}

GKO_INSTANTIATE_FOR_EACH_VALUE_AND_INDEX_TYPE(
    GKO_DECLARE_DENSE_CONVERT_TO_SELLP_KERNEL);


template <typename ValueType, typename IndexType>
void move_to_sellp(std::shared_ptr<const ReferenceExecutor> exec,
                   matrix::Sellp<ValueType, IndexType> *result,
                   const matrix::Dense<ValueType> *source)
{
    reference::dense::convert_to_sellp(exec, result, source);
}

GKO_INSTANTIATE_FOR_EACH_VALUE_AND_INDEX_TYPE(
    GKO_DECLARE_DENSE_MOVE_TO_SELLP_KERNEL);
=======
void convert_to_hybrid(std::shared_ptr<const ReferenceExecutor> exec,
                       matrix::Hybrid<ValueType, IndexType> *result,
                       const matrix::Dense<ValueType> *source)
{
    auto num_rows = result->get_size().num_rows;
    auto num_cols = result->get_size().num_cols;
    auto strategy = result->get_strategy();
    auto ell_lim = strategy->get_ell_num_stored_elements_per_row();
    auto coo_lim = strategy->get_coo_nnz();
    auto coo_val = result->get_coo_values();
    auto coo_col = result->get_coo_col_idxs();
    auto coo_row = result->get_coo_row_idxs();
    for (size_type i = 0; i < result->get_ell_num_stored_elements_per_row();
         i++) {
        for (size_type j = 0; j < result->get_ell_stride(); j++) {
            result->ell_val_at(j, i) = zero<ValueType>();
            result->ell_col_at(j, i) = 0;
        }
    }
    for (size_type i = 0; i < result->get_coo_num_stored_elements(); i++) {
        coo_val[i] = zero<ValueType>();
        coo_col[i] = 0;
        coo_row[i] = 0;
    }

    size_type coo_idx = 0;
    for (size_type row = 0; row < num_rows; row++) {
        size_type col_idx = 0, col = 0;
        while (col < num_cols && col_idx < ell_lim) {
            auto val = source->at(row, col);
            if (val != zero<ValueType>()) {
                result->ell_val_at(row, col_idx) = val;
                result->ell_col_at(row, col_idx) = col;
                col_idx++;
            }
            col++;
        }
        while (col < num_cols) {
            auto val = source->at(row, col);
            if (val != zero<ValueType>()) {
                coo_val[coo_idx] = val;
                coo_col[coo_idx] = col;
                coo_row[coo_idx] = row;
                coo_idx++;
            }
            col++;
        }
    }
}

GKO_INSTANTIATE_FOR_EACH_VALUE_AND_INDEX_TYPE(
    GKO_DECLARE_DENSE_CONVERT_TO_HYBRID_KERNEL);


template <typename ValueType, typename IndexType>
void move_to_hybrid(std::shared_ptr<const ReferenceExecutor> exec,
                    matrix::Hybrid<ValueType, IndexType> *result,
                    const matrix::Dense<ValueType> *source)
{
    reference::dense::convert_to_hybrid(exec, result, source);
}

GKO_INSTANTIATE_FOR_EACH_VALUE_AND_INDEX_TYPE(
    GKO_DECLARE_DENSE_MOVE_TO_HYBRID_KERNEL);
>>>>>>> 1b97f9a2


template <typename ValueType>
void count_nonzeros(std::shared_ptr<const ReferenceExecutor> exec,
                    const matrix::Dense<ValueType> *source, size_type *result)
{
    auto num_rows = source->get_size().num_rows;
    auto num_cols = source->get_size().num_cols;
    auto num_nonzeros = 0;

    for (size_type row = 0; row < num_rows; ++row) {
        for (size_type col = 0; col < num_cols; ++col) {
            num_nonzeros += (source->at(row, col) != zero<ValueType>());
        }
    }

    *result = num_nonzeros;
}

GKO_INSTANTIATE_FOR_EACH_VALUE_TYPE(GKO_DECLARE_DENSE_COUNT_NONZEROS_KERNEL);


template <typename ValueType>
void calculate_max_nnz_per_row(std::shared_ptr<const ReferenceExecutor> exec,
                               const matrix::Dense<ValueType> *source,
                               size_type *result)
{
    auto num_rows = source->get_size().num_rows;
    auto num_cols = source->get_size().num_cols;
    size_type num_stored_elements_per_row = 0;
    size_type num_nonzeros = 0;
    for (size_type row = 0; row < num_rows; ++row) {
        num_nonzeros = 0;
        for (size_type col = 0; col < num_cols; ++col) {
            num_nonzeros += (source->at(row, col) != zero<ValueType>());
        }
        num_stored_elements_per_row =
            std::max(num_nonzeros, num_stored_elements_per_row);
    }

    *result = num_stored_elements_per_row;
}

GKO_INSTANTIATE_FOR_EACH_VALUE_TYPE(
    GKO_DECLARE_DENSE_CALCULATE_MAX_NNZ_PER_ROW_KERNEL);


template <typename ValueType>
void calculate_nonzeros_per_row(std::shared_ptr<const ReferenceExecutor> exec,
                                const matrix::Dense<ValueType> *source,
                                Array<size_type> *result)
{
    auto num_rows = source->get_size().num_rows;
    auto num_cols = source->get_size().num_cols;
    auto row_nnz_val = result->get_data();
    for (size_type row = 0; row < num_rows; ++row) {
        size_type num_nonzeros = 0;
        for (size_type col = 0; col < num_cols; ++col) {
            num_nonzeros += (source->at(row, col) != zero<ValueType>());
        }
        row_nnz_val[row] = num_nonzeros;
    }
}

GKO_INSTANTIATE_FOR_EACH_VALUE_TYPE(
    GKO_DECLARE_DENSE_CALCULATE_NONZEROS_PER_ROW_KERNEL);


template <typename ValueType>
void calculate_total_cols(std::shared_ptr<const ReferenceExecutor> exec,
                          const matrix::Dense<ValueType> *source,
                          size_type *result, size_type stride_factor)
{
    auto num_rows = source->get_size().num_rows;
    auto num_cols = source->get_size().num_cols;
    auto slice_size = matrix::default_slice_size;
    auto slice_num = ceildiv(num_rows, slice_size);
    auto total_cols = 0;
    auto temp = 0, slice_temp = 0;
    for (size_type slice = 0; slice < slice_num; slice++) {
        slice_temp = 0;
        for (size_type row = 0;
             row < slice_size && row + slice * slice_size < num_rows; row++) {
            temp = 0;
            for (size_type col = 0; col < num_cols; col++) {
                temp += (source->at(row + slice * slice_size, col) !=
                         zero<ValueType>());
            }
            slice_temp = (slice_temp < temp) ? temp : slice_temp;
        }
        slice_temp = ceildiv(slice_temp, stride_factor) * stride_factor;
        total_cols += slice_temp;
    }

    *result = total_cols;
}

GKO_INSTANTIATE_FOR_EACH_VALUE_TYPE(
    GKO_DECLARE_DENSE_CALCULATE_TOTAL_COLS_KERNEL);


template <typename ValueType>
void transpose(std::shared_ptr<const ReferenceExecutor> exec,
               matrix::Dense<ValueType> *trans,
               const matrix::Dense<ValueType> *orig)
{
    for (size_type i = 0; i < orig->get_size().num_rows; ++i) {
        for (size_type j = 0; j < orig->get_size().num_cols; ++j) {
            trans->at(j, i) = orig->at(i, j);
        }
    }
}

GKO_INSTANTIATE_FOR_EACH_VALUE_TYPE(GKO_DECLARE_TRANSPOSE_KERNEL);


template <typename ValueType>
void conj_transpose(std::shared_ptr<const ReferenceExecutor> exec,
                    matrix::Dense<ValueType> *trans,
                    const matrix::Dense<ValueType> *orig)
{
    for (size_type i = 0; i < orig->get_size().num_rows; ++i) {
        for (size_type j = 0; j < orig->get_size().num_cols; ++j) {
            trans->at(j, i) = conj(orig->at(i, j));
        }
    }
}

GKO_INSTANTIATE_FOR_EACH_VALUE_TYPE(GKO_DECLARE_CONJ_TRANSPOSE_KERNEL);


}  // namespace dense
}  // namespace reference
}  // namespace kernels
}  // namespace gko<|MERGE_RESOLUTION|>--- conflicted
+++ resolved
@@ -38,11 +38,8 @@
 #include "core/matrix/coo.hpp"
 #include "core/matrix/csr.hpp"
 #include "core/matrix/ell.hpp"
-<<<<<<< HEAD
+#include "core/matrix/hybrid.hpp"
 #include "core/matrix/sellp.hpp"
-=======
-#include "core/matrix/hybrid.hpp"
->>>>>>> 1b97f9a2
 
 
 #include <algorithm>
@@ -295,7 +292,73 @@
 
 
 template <typename ValueType, typename IndexType>
-<<<<<<< HEAD
+void convert_to_hybrid(std::shared_ptr<const ReferenceExecutor> exec,
+                       matrix::Hybrid<ValueType, IndexType> *result,
+                       const matrix::Dense<ValueType> *source)
+{
+    auto num_rows = result->get_size().num_rows;
+    auto num_cols = result->get_size().num_cols;
+    auto strategy = result->get_strategy();
+    auto ell_lim = strategy->get_ell_num_stored_elements_per_row();
+    auto coo_lim = strategy->get_coo_nnz();
+    auto coo_val = result->get_coo_values();
+    auto coo_col = result->get_coo_col_idxs();
+    auto coo_row = result->get_coo_row_idxs();
+    for (size_type i = 0; i < result->get_ell_num_stored_elements_per_row();
+         i++) {
+        for (size_type j = 0; j < result->get_ell_stride(); j++) {
+            result->ell_val_at(j, i) = zero<ValueType>();
+            result->ell_col_at(j, i) = 0;
+        }
+    }
+    for (size_type i = 0; i < result->get_coo_num_stored_elements(); i++) {
+        coo_val[i] = zero<ValueType>();
+        coo_col[i] = 0;
+        coo_row[i] = 0;
+    }
+
+    size_type coo_idx = 0;
+    for (size_type row = 0; row < num_rows; row++) {
+        size_type col_idx = 0, col = 0;
+        while (col < num_cols && col_idx < ell_lim) {
+            auto val = source->at(row, col);
+            if (val != zero<ValueType>()) {
+                result->ell_val_at(row, col_idx) = val;
+                result->ell_col_at(row, col_idx) = col;
+                col_idx++;
+            }
+            col++;
+        }
+        while (col < num_cols) {
+            auto val = source->at(row, col);
+            if (val != zero<ValueType>()) {
+                coo_val[coo_idx] = val;
+                coo_col[coo_idx] = col;
+                coo_row[coo_idx] = row;
+                coo_idx++;
+            }
+            col++;
+        }
+    }
+}
+
+GKO_INSTANTIATE_FOR_EACH_VALUE_AND_INDEX_TYPE(
+    GKO_DECLARE_DENSE_CONVERT_TO_HYBRID_KERNEL);
+
+
+template <typename ValueType, typename IndexType>
+void move_to_hybrid(std::shared_ptr<const ReferenceExecutor> exec,
+                    matrix::Hybrid<ValueType, IndexType> *result,
+                    const matrix::Dense<ValueType> *source)
+{
+    reference::dense::convert_to_hybrid(exec, result, source);
+}
+
+GKO_INSTANTIATE_FOR_EACH_VALUE_AND_INDEX_TYPE(
+    GKO_DECLARE_DENSE_MOVE_TO_HYBRID_KERNEL);
+
+
+template <typename ValueType, typename IndexType>
 void convert_to_sellp(std::shared_ptr<const ReferenceExecutor> exec,
                       matrix::Sellp<ValueType, IndexType> *result,
                       const matrix::Dense<ValueType> *source)
@@ -374,72 +437,6 @@
 
 GKO_INSTANTIATE_FOR_EACH_VALUE_AND_INDEX_TYPE(
     GKO_DECLARE_DENSE_MOVE_TO_SELLP_KERNEL);
-=======
-void convert_to_hybrid(std::shared_ptr<const ReferenceExecutor> exec,
-                       matrix::Hybrid<ValueType, IndexType> *result,
-                       const matrix::Dense<ValueType> *source)
-{
-    auto num_rows = result->get_size().num_rows;
-    auto num_cols = result->get_size().num_cols;
-    auto strategy = result->get_strategy();
-    auto ell_lim = strategy->get_ell_num_stored_elements_per_row();
-    auto coo_lim = strategy->get_coo_nnz();
-    auto coo_val = result->get_coo_values();
-    auto coo_col = result->get_coo_col_idxs();
-    auto coo_row = result->get_coo_row_idxs();
-    for (size_type i = 0; i < result->get_ell_num_stored_elements_per_row();
-         i++) {
-        for (size_type j = 0; j < result->get_ell_stride(); j++) {
-            result->ell_val_at(j, i) = zero<ValueType>();
-            result->ell_col_at(j, i) = 0;
-        }
-    }
-    for (size_type i = 0; i < result->get_coo_num_stored_elements(); i++) {
-        coo_val[i] = zero<ValueType>();
-        coo_col[i] = 0;
-        coo_row[i] = 0;
-    }
-
-    size_type coo_idx = 0;
-    for (size_type row = 0; row < num_rows; row++) {
-        size_type col_idx = 0, col = 0;
-        while (col < num_cols && col_idx < ell_lim) {
-            auto val = source->at(row, col);
-            if (val != zero<ValueType>()) {
-                result->ell_val_at(row, col_idx) = val;
-                result->ell_col_at(row, col_idx) = col;
-                col_idx++;
-            }
-            col++;
-        }
-        while (col < num_cols) {
-            auto val = source->at(row, col);
-            if (val != zero<ValueType>()) {
-                coo_val[coo_idx] = val;
-                coo_col[coo_idx] = col;
-                coo_row[coo_idx] = row;
-                coo_idx++;
-            }
-            col++;
-        }
-    }
-}
-
-GKO_INSTANTIATE_FOR_EACH_VALUE_AND_INDEX_TYPE(
-    GKO_DECLARE_DENSE_CONVERT_TO_HYBRID_KERNEL);
-
-
-template <typename ValueType, typename IndexType>
-void move_to_hybrid(std::shared_ptr<const ReferenceExecutor> exec,
-                    matrix::Hybrid<ValueType, IndexType> *result,
-                    const matrix::Dense<ValueType> *source)
-{
-    reference::dense::convert_to_hybrid(exec, result, source);
-}
-
-GKO_INSTANTIATE_FOR_EACH_VALUE_AND_INDEX_TYPE(
-    GKO_DECLARE_DENSE_MOVE_TO_HYBRID_KERNEL);
->>>>>>> 1b97f9a2
 
 
 template <typename ValueType>
