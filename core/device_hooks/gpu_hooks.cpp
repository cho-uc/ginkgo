--- conflicted
+++ resolved
@@ -1,5 +1,3 @@
-<<<<<<< HEAD
-=======
 /*
  * Copyright 2017-2018
  *
@@ -36,10 +34,6 @@
  * POSSIBILITY OF SUCH DAMAGE.
  */
 
-#include "core/base/executor.hpp"
-
-
->>>>>>> 323562a7
 #include "core/base/exception_helpers.hpp"
 #include "core/base/executor.hpp"
 
