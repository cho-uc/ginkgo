set(SOURCES
    base/executor.cpp
    base/mtx_reader.cpp
<<<<<<< HEAD
    matrix/ell.cpp
    matrix/csr.cpp
    matrix/dense.cpp
    matrix/sliced_ell.cpp
=======
    matrix/coo.cpp
    matrix/csr.cpp
    matrix/dense.cpp
    matrix/identity.cpp
>>>>>>> 8a155e69
    preconditioner/block_jacobi.cpp
    solver/bicgstab.cpp
    solver/fcg.cpp
    solver/cg.cpp)

add_subdirectory(devices)  # basic device functionalities, always compiled
add_subdirectory(device_hooks)  # placeholders for disabled modules

add_library(ginkgo SHARED ${SOURCES})
target_include_directories(ginkgo PUBLIC ${PROJECT_SOURCE_DIR})
target_link_libraries(ginkgo
    PUBLIC ginkgo_cpu ginkgo_gpu ginkgo_reference
    PRIVATE mmio)

if(BUILD_TESTS)
    add_subdirectory(test)
endif()
<|MERGE_RESOLUTION|>--- conflicted
+++ resolved
@@ -1,17 +1,12 @@
 set(SOURCES
     base/executor.cpp
     base/mtx_reader.cpp
-<<<<<<< HEAD
+    matrix/coo.cpp
     matrix/ell.cpp
     matrix/csr.cpp
     matrix/dense.cpp
     matrix/sliced_ell.cpp
-=======
-    matrix/coo.cpp
-    matrix/csr.cpp
-    matrix/dense.cpp
     matrix/identity.cpp
->>>>>>> 8a155e69
     preconditioner/block_jacobi.cpp
     solver/bicgstab.cpp
     solver/fcg.cpp
